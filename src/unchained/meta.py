import asyncio
import copy
import functools
from typing import Callable, get_args

from fast_depends import inject
from fast_depends.dependencies import model

from unchained.dependencies.header import BaseCustom
from unchained.signature import Signature, SignatureUpdater


class UnchainedBaseMeta(type):
    @staticmethod
    def _create_http_method(http_method_name: str, type_: type) -> Callable:
        """Factory to create HTTP method handlers with proper signature."""
        # TODO: we have a perfomance issue: we are creating partial functions for each reference to a dependency.
        # We should use only one partial function per dependency that need it.
        _with_request_dependency = []

        def method(self, *args, **kwargs):
            def _create_injected_decorator(http_method):
                def decorator(*decorator_args, **decorator_kwargs):
                    def wrapper(api_func):
                        if hasattr(api_func, "_original_api_func"):
                            api_func = api_func._original_api_func

                        
                        # Get the signature of the API function
                        api_func_signature = Signature.from_callable(api_func)
                        # TODO msut work but ????????????????????????????????????
                        # _original_signature = Signature.from_callable(api_func)
                        _original_signature = copy.deepcopy(api_func_signature)

                        for param_name, param in api_func_signature.parameters.items():
                            if Signature.param_is_annotated(param):
                                # If the parameter is Annotated, we need to extract the type and instance
                                # We use this to add the type in the CustomField.
                                # Because FastDepends don't inject the type in the CustomField.
                                # type_ is the type of the parameter
                                # instance is the instance of the parameter
                                # Exemple: a: Annotated[int, CustomField(dependency)]
                                # type_ is int
                                # instance is CustomField(dependency)
                                type_, instance = get_args(param.annotation)
                                if isinstance(instance, BaseCustom):
                                    # Add the type to the CustomField
                                    setattr(instance, "param_name", param_name)
                                    setattr(instance, "annotation_type", type_)
                                if isinstance(instance, model.Depends):
                                    # If the dependency has a request parameter, we need to remove it
                                    # because we will inject the request parameter later
                                    # We need to update the signature because FastDepends will create a model based on the signature.
                                    # This operation must be done recursively to update all the dependencies
                                    # See SignatureUpdater for more details

                                    updater = SignatureUpdater()
                                    updater.update_deep_dependencies(instance)
                                    _with_request_dependency.extend(updater.partialised_dependencies)
                        
                        injected = inject(api_func)

                        # Update function signature with new parameters
                        # We remove the annotated parameters from the signature to allow Django Ninja to correctly parse the parameters
                        api_func.__signature__ = api_func_signature.new_signature_without_annotated()

                        def _prepare_execution(func_args, func_kwargs):
                            api_func.__signature__ = api_func_signature
                            # Get the request parameter
                            request = func_args[0]

                            # If the API function doesn't have a request parameter, we remove it from the arguments
                            if not api_func_signature.has_request_object:
                                func_args = func_args[1:]
                            # Inject the request parameter in all the partials function that have a request parameter
                            for dep in _with_request_dependency:
                                dep.dependency.keywords["request"] = request


                            return func_args, func_kwargs

                        # Here is the sync last decorator
                        @functools.wraps(api_func)
                        def decorated(*func_args, **func_kwargs):
                            func_args, func_kwargs = _prepare_execution(func_args, func_kwargs)
                            # This is the API result:
                            return injected(*func_args, **func_kwargs)

                        # Here is the async last decorator
                        @functools.wraps(api_func)
                        async def adecorated(*func_args, **func_kwargs):
                            func_args, func_kwargs = _prepare_execution(func_args, func_kwargs)
                            # This is the API result:
                            res = await injected(*func_args, **func_kwargs)
                            return res
    
                        result = http_method(*decorator_args, **decorator_kwargs)(
                            adecorated if asyncio.iscoroutinefunction(api_func) else decorated
                        )
                        api_func.__signature__ = _original_signature
                        result._original_api_func = api_func
                        return result

                    return wrapper

                return decorator

            original_method = getattr(super(type_, self), http_method_name)
            return _create_injected_decorator(original_method)(*args, **kwargs)

        method.__name__ = http_method_name
        method.__qualname__ = f"Unchained.{http_method_name}"

        return method


class UnchainedRouterMeta(UnchainedBaseMeta):
    urlpatterns: list[str]

    def __new__(cls, name, bases, attrs):
        # Create HTTP method decorators dynamically before class creation
        new_cls = super().__new__(cls, name, bases, attrs)
        for http_method in ["get", "post", "put", "patch", "delete"]:
            setattr(new_cls, http_method, cls._create_http_method(http_method, new_cls))
        return new_cls

class URLPatterns(list):
    
    def add(self, value):
        if isinstance(value, list):
            self.extend(value)
        else:
            self.append(value)


class UnchainedMeta(UnchainedBaseMeta):
    urlpatterns = URLPatterns()

    def __new__(cls, name, bases, attrs):
        from django import setup as django_setup
        from django.conf import settings as django_settings

        from unchained.settings import settings

        new_cls = super().__new__(cls, name, bases, attrs)

        # Create HTTP method decorators dynamically before class creation
        for http_method in ["get", "post", "put", "patch", "delete"]:
            setattr(new_cls, http_method, cls._create_http_method(http_method, new_cls))

        breakpoint()
        django_settings.configure(**settings.django.get_settings(), ROOT_URLCONF=new_cls)
        django_setup()

<<<<<<< HEAD
=======
        new_cls.urlpatterns = []

        return new_cls
>>>>>>> ca9c69f7
        return new_cls<|MERGE_RESOLUTION|>--- conflicted
+++ resolved
@@ -152,10 +152,5 @@
         django_settings.configure(**settings.django.get_settings(), ROOT_URLCONF=new_cls)
         django_setup()
 
-<<<<<<< HEAD
-=======
-        new_cls.urlpatterns = []
-
         return new_cls
->>>>>>> ca9c69f7
         return new_cls