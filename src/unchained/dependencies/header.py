from typing import TYPE_CHECKING, Generic, TypeVar, cast

from pydantic import BaseModel

from unchained.dependencies import BaseCustom
from unchained.ninja.errors import ValidationError

# if TYPE_CHECKING:
from unchained.requests import Request

T = TypeVar("T")


class Header(BaseCustom[T], Generic[T]):
    _name: str | None
    _default: T | None

    def __init__(self, param_name: str | None = None, required: bool = True, default: T | None = None):
        super().__init__()
        print("===========", param_name)
        self.param_name = param_name
        self._default = default
        self.required = required


    def __call__(self, request: Request) -> T | None:
        headers = request.headers

        param_name = self.param_name or self.signature_param_name 

        if issubclass(self.annotation_type, BaseModel):
            return cast(T, self.annotation_type.model_validate(headers))

<<<<<<< HEAD
        print("===========", self.param_name)
        print("===========", headers)

        if "self.param_name" and self.param_name in headers:
            return self.annotation_type(headers[self.param_name])  # type: ignore
=======
        if param_name and param_name in headers:
            return self.annotation_type(headers[param_name])  # type: ignore
>>>>>>> 3c79d8f1

        if self.default is not None:
            return self.default

        default = self._default or self.default
        if default is not None:
            return default
        if self.required:
<<<<<<< HEAD
            raise ValidationError([{"msg": f"Missing header: {self._name.lower()}"}])
=======
            raise ValidationError([{"msg": f"Missing header: {param_name}"}])

        return None
>>>>>>> 3c79d8f1

        return None<|MERGE_RESOLUTION|>--- conflicted
+++ resolved
@@ -1,9 +1,10 @@
-from typing import TYPE_CHECKING, Generic, TypeVar, cast
+import inspect
+from typing import TYPE_CHECKING, Any, Generic, TypeVar, cast
 
 from pydantic import BaseModel
 
 from unchained.dependencies import BaseCustom
-from unchained.ninja.errors import ValidationError
+from unchained.errors import ValidationError
 
 # if TYPE_CHECKING:
 from unchained.requests import Request
@@ -15,46 +16,38 @@
     _name: str | None
     _default: T | None
 
-    def __init__(self, param_name: str | None = None, required: bool = True, default: T | None = None):
+    def __init__(
+        self,
+        param_name: str | None = None,
+        required: bool = True,
+        default: T | None = None,
+    ):
         super().__init__()
-        print("===========", param_name)
         self.param_name = param_name
         self._default = default
         self.required = required
 
-
     def __call__(self, request: Request) -> T | None:
         headers = request.headers
 
-        param_name = self.param_name or self.signature_param_name 
+        param_name = self.param_name or self.signature_param_name
 
         if issubclass(self.annotation_type, BaseModel):
             return cast(T, self.annotation_type.model_validate(headers))
 
-<<<<<<< HEAD
-        print("===========", self.param_name)
-        print("===========", headers)
+        if param_name and param_name in headers:
+            try:
+                return self.annotation_type(headers[param_name])  # type: ignore
+            except Exception as e:
+                raise ValidationError([{"loc": ("header", param_name), "msg": f"{e}"}])
 
-        if "self.param_name" and self.param_name in headers:
-            return self.annotation_type(headers[self.param_name])  # type: ignore
-=======
-        if param_name and param_name in headers:
-            return self.annotation_type(headers[param_name])  # type: ignore
->>>>>>> 3c79d8f1
+        if self._default is not None:
+            return self._default
 
-        if self.default is not None:
+        if self.default is not inspect.Signature.empty:
             return self.default
 
-        default = self._default or self.default
-        if default is not None:
-            return default
         if self.required:
-<<<<<<< HEAD
-            raise ValidationError([{"msg": f"Missing header: {self._name.lower()}"}])
-=======
-            raise ValidationError([{"msg": f"Missing header: {param_name}"}])
-
-        return None
->>>>>>> 3c79d8f1
+            raise ValidationError([{"loc": ("header", param_name), "msg": f"Missing header: {param_name}"}])
 
         return None