--- conflicted
+++ resolved
@@ -17,6 +17,7 @@
 
 if TYPE_CHECKING:
     from .models.base import BaseModel
+
 
 class Unchained(BaseUnchained, metaclass=UnchainedMeta):
     APP_NAME = "unchained.app"
@@ -38,11 +39,7 @@
         self.state = state or BaseState()
 
         self._lifespan = self._wrap_lifespan(lifespan) if lifespan else None
-<<<<<<< HEAD
-        super().__init__(**kwargs, docs=UnchainedSwagger())
-=======
         super().__init__(**kwargs, docs=UnchainedSwagger(), title=title)
->>>>>>> 3c79d8f1
         context.app.set(self)
 
     def lifespan(self, func: Callable):
