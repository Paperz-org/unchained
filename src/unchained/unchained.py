--- conflicted
+++ resolved
@@ -10,12 +10,7 @@
 
 if TYPE_CHECKING:
     from .models.base import BaseModel
-
-<<<<<<< HEAD
-
-
-=======
->>>>>>> ca9c69f7
+ 
 class Unchained(NinjaAPI, metaclass=UnchainedMeta):
     APP_NAME = "unchained.app"
     urlpatterns = URLPatterns()
@@ -74,13 +69,6 @@
         self.urlpatterns.add(self._path("api/", self.urls))
         self.urlpatterns.add(self._path("admin/", admin.site.urls))
         if settings.DEBUG:
-<<<<<<< HEAD
             self.urlpatterns.add(static(settings.STATIC_URL, document_root=settings.STATIC_ROOT))
         return self.app
     
-=======
-            self.urlpatterns += static(
-                settings.STATIC_URL, document_root=settings.STATIC_ROOT
-            )
-        return self.app
->>>>>>> ca9c69f7
