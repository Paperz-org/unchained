import hmac
import secrets
import time
from datetime import datetime, timedelta
from typing import Annotated, Any, Dict, Generator, List, Optional, Set, TypeVar, cast

<<<<<<< HEAD
from django.contrib import admin
from fast_depends import Depends

from admin import ProductAdmin, UserAdmin
from models import Order, OrderItem, Product, User
from unchained import Unchained
from unchained.models.base import BaseModel
=======
from models import User
from unchained import Depends, Unchained
>>>>>>> 1521c637

app = Unchained()

admin.site.register(User, UserAdmin)
admin.site.register(Product, ProductAdmin)

# Security dependencies


class AuthenticationError(Exception):
    """Raised when authentication fails"""

    pass


class AuthorizationError(Exception):
    """Raised when authorization fails"""

    pass


class RateLimitExceededError(Exception):
    """Raised when rate limit is exceeded"""

    pass


class SecurityContext:
    """Holds security-related information for the current request"""

    _instance = None

    @classmethod
    def get_instance(cls) -> "SecurityContext":
        if cls._instance is None:
            cls._instance = SecurityContext()
        return cls._instance

    def __init__(self) -> None:
        self.tokens: Dict[str, Dict] = {}  # Token storage
        self.rate_limits: Dict[str, Dict] = {}  # Rate limit storage
        self.csrf_tokens: Dict[str, str] = {}  # CSRF token storage
        self.api_keys: Dict[str, Dict[str, Any]] = {}  # API key storage
        print("Security context initialized")

        # Add some demo API keys
        self._initialize_demo_api_keys()

    def _initialize_demo_api_keys(self) -> None:
        """Initialize demo API keys for testing"""
        self.register_api_key("demo-key-1", user_id=1, permissions=["read", "write"], rate_limit=100)
        self.register_api_key("demo-key-2", user_id=2, permissions=["read"], rate_limit=50)
        self.register_api_key("admin-key", user_id=3, permissions=["read", "write", "admin"], rate_limit=1000)

    def register_api_key(self, api_key: str, user_id: int, permissions: List[str], rate_limit: int = 60) -> None:
        """Register a new API key"""
        self.api_keys[api_key] = {
            "user_id": user_id,
            "permissions": permissions,
            "rate_limit": rate_limit,
            "created_at": datetime.now(),
        }
        print(f"API key registered for user {user_id}")

    def validate_api_key(self, api_key: str) -> Dict[str, Any]:
        """Validate an API key and return its metadata"""
        if not api_key or api_key not in self.api_keys:
            raise AuthenticationError("Invalid API key")

        return self.api_keys[api_key]

    def create_token(self, user_id: int, expires_in: int = 3600) -> str:
        """Create an authentication token for a user"""
        token = secrets.token_hex(32)
        expires_at = datetime.now() + timedelta(seconds=expires_in)
        self.tokens[token] = {
            "user_id": user_id,
            "expires_at": expires_at,
            "scopes": ["read", "write"],  # Default scopes
        }
        return token

    def validate_token(self, token: str) -> Dict:
        """Validate an authentication token"""
        if token not in self.tokens:
            raise AuthenticationError("Invalid token")

        token_data = self.tokens[token]
        if datetime.now() > token_data["expires_at"]:
            del self.tokens[token]
            raise AuthenticationError("Token expired")

        return token_data

    def check_rate_limit(self, key: str, limit: int, window: int) -> None:
        """Check if a rate limit has been exceeded"""
        now = time.time()
        if key not in self.rate_limits:
            self.rate_limits[key] = {"count": 1, "window_start": now}
            return

        rate_limit = self.rate_limits[key]
        window_elapsed = now - rate_limit["window_start"]

        if window_elapsed > window:
            # Reset window
            rate_limit["count"] = 1
            rate_limit["window_start"] = now
        else:
            # Increment count
            rate_limit["count"] += 1

            if rate_limit["count"] > limit:
                raise RateLimitExceededError(f"Rate limit exceeded: {limit} requests per {window} seconds")

    def generate_csrf_token(self, session_id: str) -> str:
        """Generate a CSRF token for a session"""
        csrf_token = secrets.token_hex(16)
        self.csrf_tokens[session_id] = csrf_token
        return csrf_token

    def validate_csrf_token(self, session_id: str, token: str) -> bool:
        """Validate a CSRF token"""
        if session_id not in self.csrf_tokens:
            return False

        expected_token = self.csrf_tokens[session_id]
        return hmac.compare_digest(expected_token, token)


def security_context() -> Generator[SecurityContext, None, None]:
    """
    Yield dependency that provides the security context.
    The security context is a singleton.
    """
    context = SecurityContext.get_instance()
    try:
        yield context
    finally:
        pass  # Singleton, no cleanup needed


def authenticate_api_key(
    security: Annotated[SecurityContext, Depends(security_context)],
    api_key: Optional[str] = None,  # In a real app, this would come from the request header
) -> Generator[Dict[str, Any], None, None]:
    """
    Yield dependency that authenticates a request based on an API key in the header.
    Raises AuthenticationError if authentication fails.

    In a real application, the API key would be extracted from the request headers:
    api_key = request.headers.get('X-API-Key') or request.headers.get('Authorization')
    """
    if api_key is None:
        raise AuthenticationError("API key is required")

    print(f"Authenticating API key: {api_key[:4]}...{api_key[-4:] if len(api_key) > 8 else ''}")

    try:
        # Validate the API key
        api_key_data = security.validate_api_key(api_key)
        user_id = api_key_data["user_id"]
        print(f"API key authentication successful for user {user_id}")

        try:
            yield api_key_data
        finally:
            # Any cleanup after the request
            print("API key authentication context cleaned up")
    except AuthenticationError as e:
        print(f"API key authentication failed: {e}")
        raise


def check_api_key_permission(
    api_key_data: Annotated[Dict[str, Any], Depends(authenticate_api_key)], required_permission: str = "read"
) -> Generator[Dict[str, Any], None, None]:
    """
    Yield dependency that checks if the API key has the required permission.
    Depends on the authenticate_api_key dependency.
    Raises AuthorizationError if authorization fails.
    """
    permissions = api_key_data["permissions"]
    user_id = api_key_data["user_id"]
    print(f"Checking permission '{required_permission}' for user {user_id} with permissions {permissions}")

    if required_permission not in permissions:
        raise AuthorizationError(f"API key does not have permission: {required_permission}")

    print(f"Permission check successful for '{required_permission}'")

    try:
        yield api_key_data
    finally:
        print("API key permission check context cleaned up")


def api_rate_limit(
    security: Annotated[SecurityContext, Depends(security_context)],
    api_key_data: Annotated[Dict[str, Any], Depends(authenticate_api_key)],
) -> Generator[None, None, None]:
    """
    Yield dependency that implements rate limiting for API keys.
    Uses the rate limit defined in the API key data.
    Raises RateLimitExceededError if rate limit is exceeded.
    """
    user_id = api_key_data["user_id"]
    rate_limit_key = f"api_key:{user_id}"
    limit = api_key_data.get("rate_limit", 60)  # Default to 60 requests per minute

    print(f"Checking API rate limit for {rate_limit_key}, limit: {limit} per minute")

    try:
        # Check if rate limit exceeded (60 seconds window)
        security.check_rate_limit(rate_limit_key, limit, 60)
        print(f"API rate limit check passed for {rate_limit_key}")

        yield
    finally:
        print("API rate limit context cleaned up")


# API-key protected endpoints
@app.get("/api/products")
def api_products(
    request,
    _rate_limit: Annotated[None, Depends(api_rate_limit)],
    api_key_data: Annotated[Dict[str, Any], Depends(check_api_key_permission)],
):
    """API endpoint that requires an API key with read permission"""
    products = [
        {"id": 1, "name": "API Product 1", "price": 29.99},
        {"id": 2, "name": "API Product 2", "price": 49.99},
    ]
    return {"products": products, "user_id": api_key_data["user_id"], "permissions": api_key_data["permissions"]}


@app.post("/api/products")
def create_product(
    request,
    name: str,
    price: float,
    description: str = "",
    api_key_data: Annotated[Dict[str, Any], Depends(check_api_key_permission)] = None,
    _rate_limit: Annotated[None, Depends(api_rate_limit)] = None,
):
    """API endpoint that requires an API key with write permission"""
    # Check for write permission
    if "write" not in api_key_data["permissions"]:
        raise AuthorizationError("API key does not have write permission")

    # In a real implementation, we would create the product in the database
    return {
        "message": f"Product created: {name}, ${price}",
        "user_id": api_key_data["user_id"],
        "permissions": api_key_data["permissions"],
    }


@app.get("/api/admin/users")
def list_users(
    request,
    _rate_limit: Annotated[None, Depends(api_rate_limit)],
    api_key_data: Annotated[Dict[str, Any], Depends(check_api_key_permission)],
):
    """Admin API endpoint that requires an API key with admin permission"""
    # Check for admin permission
    if "admin" not in api_key_data["permissions"]:
        raise AuthorizationError("API key does not have admin permission")

    # In a real implementation, we would fetch users from the database
    users = [
        {"id": 1, "name": "User 1", "email": "user1@example.com"},
        {"id": 2, "name": "User 2", "email": "user2@example.com"},
    ]

    return {"users": users, "admin_user_id": api_key_data["user_id"]}


@app.get("/api/headers-demo")
def headers_demo(
    request,
):
    """Demo endpoint that extracts and displays the API key from headers"""
    # In a real application, you would extract the API key like this:
    # Note: This is just an example showing how to extract headers
    headers = request.headers
    api_key = headers.get("X-API-Key") or headers.get("Authorization")

    # For demo purposes only - don't echo API keys in real applications!
    return {
        "message": "Headers processed",
        "api_key_present": api_key is not None,
        "api_key_preview": f"{api_key[:4]}...{api_key[-4:]}" if api_key and len(api_key) > 8 else None,
    }


# Other security dependencies
def authenticate(
    security: Annotated[SecurityContext, Depends(security_context)],
    token: str = "dummy-token",  # In a real app, this would come from the request
) -> Generator[Dict, None, None]:
    """
    Yield dependency that authenticates a user based on a token.
    Raises AuthenticationError if authentication fails.
    """
    print(f"Authenticating token: {token}")

    try:
        # For demo purposes, create a token if it doesn't exist
        if token == "dummy-token" and token not in security.tokens:
            print("Creating dummy token for demo purposes")
            security.create_token(user_id=1)

        # Validate the token
        user_data = security.validate_token(token)
        print(f"Authentication successful for user {user_data['user_id']}")

        try:
            yield user_data
        finally:
            # Any cleanup after the request (token refresh, logging, etc.)
            print("Authentication context cleaned up")
    except AuthenticationError as e:
        print(f"Authentication failed: {e}")
        raise


def authorize(
    auth_data: Annotated[Dict, Depends(authenticate)], required_scopes: Set[str] = {"read"}
) -> Generator[Dict, None, None]:
    """
    Yield dependency that checks if the authenticated user has the required scopes.
    Depends on the authenticate dependency.
    Raises AuthorizationError if authorization fails.
    """
    user_scopes = set(auth_data["scopes"])
    print(f"Authorizing user {auth_data['user_id']} with scopes {user_scopes}")

    if not required_scopes.issubset(user_scopes):
        missing_scopes = required_scopes - user_scopes
        raise AuthorizationError(f"Missing required scopes: {missing_scopes}")

    print(f"Authorization successful for scopes {required_scopes}")

    try:
        yield auth_data
    finally:
        print("Authorization context cleaned up")


def rate_limit(
    security: Annotated[SecurityContext, Depends(security_context)],
    auth_data: Annotated[Dict, Depends(authenticate)],
    requests_per_minute: int = 60,
) -> Generator[None, None, None]:
    """
    Yield dependency that implements rate limiting.
    Depends on the authenticate dependency to identify the user.
    Raises RateLimitExceededError if rate limit is exceeded.
    """
    user_id = auth_data["user_id"]
    rate_limit_key = f"user:{user_id}"
    print(f"Checking rate limit for {rate_limit_key}")

    try:
        # Check if rate limit exceeded (60 seconds window)
        security.check_rate_limit(rate_limit_key, requests_per_minute, 60)
        print(f"Rate limit check passed for {rate_limit_key}")

        yield
    finally:
        print("Rate limit context cleaned up")


def csrf_protection(
    security: Annotated[SecurityContext, Depends(security_context)],
    auth_data: Annotated[Dict, Depends(authenticate)],
    csrf_token: Optional[str] = None,  # In a real app, this would come from the request
) -> Generator[str, None, None]:
    """
    Yield dependency that implements CSRF protection.
    Generates a CSRF token or validates an existing one.
    """
    user_id = auth_data["user_id"]
    session_id = f"session:{user_id}"

    if csrf_token is None:
        # Generate a new CSRF token
        token = security.generate_csrf_token(session_id)
        print(f"Generated new CSRF token for {session_id}")
    else:
        # Validate the provided CSRF token
        is_valid = security.validate_csrf_token(session_id, csrf_token)
        if not is_valid:
            raise AuthenticationError("Invalid CSRF token")
        token = csrf_token
        print(f"CSRF token validated for {session_id}")

    try:
        yield token
    finally:
        print("CSRF protection context cleaned up")


# Secure endpoint examples
@app.get("/secure/products")
def secure_products(
    request,
    _: Annotated[None, Depends(rate_limit)],
    auth_data: Annotated[Dict, Depends(authorize)],
):
    """Secure endpoint that requires authentication, authorization, and respects rate limits"""
    products = [
        {"id": 1, "name": "Secure Product 1", "price": 29.99},
        {"id": 2, "name": "Secure Product 2", "price": 49.99},
    ]
    return {"products": products, "user_id": auth_data["user_id"], "scopes": auth_data["scopes"]}


@app.post("/secure/orders")
def secure_create_order(
    request,
    product_id: int,
    quantity: int,
    auth_data: Annotated[Dict, Depends(authorize)] = None,
    _rate_limit: Annotated[None, Depends(rate_limit)] = None,
    csrf_token: Annotated[str, Depends(csrf_protection)] = None,
):
    """
    Secure endpoint for creating orders.
    Requires authentication, authorization, rate limiting, CSRF protection, and uses transactions.
    """
    if quantity <= 0:
        raise ValueError("Quantity must be positive")

    # In a real implementation, we would create the order in the database
    return {
        "message": f"Secure order created for product {product_id}, quantity {quantity}",
        "user_id": auth_data["user_id"],
        "csrf_token": csrf_token,
    }


def other_dependency() -> str:
    return "world"


def dependency(other_dependency: Annotated[str, Depends(other_dependency)]) -> str:
    return other_dependency


<<<<<<< HEAD
# Yield dependency examples


def db_connection() -> Generator[Dict, None, None]:
    """
    Yield dependency that creates a database connection,
    yields it, and then closes it after the request is complete.
    """
    print("Opening database connection")
    connection = {"connection": "db_connection_object"}

    try:
        yield connection
    finally:
        # This code runs after the route function completes
        print("Closing database connection")


def request_logger() -> Generator[None, None, None]:
    """
    Yield dependency for logging request lifecycle events.
    Logs start and end of request processing.
    """
    print("Request started")

    try:
        yield
    finally:
        print("Request completed")


def transaction(connection: Annotated[Dict, Depends(db_connection)]) -> Generator[Dict, None, None]:
    """
    Nested yield dependency that manages a database transaction.
    Depends on the db_connection dependency.
    """
    print(f"Beginning transaction with connection {connection}")
    # In real implementation, would begin transaction on the connection
    transaction_obj = {"transaction": "tx_object", "connection": connection}

    try:
        yield transaction_obj
        print("Committing transaction")
        # Would commit transaction here
    except Exception as e:
        print(f"Rolling back transaction due to error: {e}")
        # Would rollback here
        raise
    finally:
        print("Transaction finished")


# More complex dependencies
def get_current_user() -> User:
    # In a real application, this would get the user from the request
    # For demo purposes, creating a mock user
    return User(id=1, name="John Doe", email="john@example.com", password="hashed_password")


def product_service(current_user: Annotated[User, Depends(get_current_user)]) -> Dict:
    # A service that depends on the current user
    return {"user_id": current_user.id, "user_name": current_user.name, "service_name": "ProductService"}


def order_service(
    product_svc: Annotated[Dict, Depends(product_service)], current_user: Annotated[User, Depends(get_current_user)]
) -> Dict:
    # Nested dependency - order service depends on product service and current user
    return {"product_service": product_svc, "user_id": current_user.id, "service_name": "OrderService"}


# Define your endpoints
@app.get("/hello")
def hello(request, a: Annotated[str, Depends(dependency)]):
    return {"message": f"Hello {a}!"}


@app.get("/add/{a}/{b}")
def add(request, a: int, b: int, c: Annotated[str, Depends(dependency)]):
    return {"result": a + b, "c": c}
=======
@app.get("/hello/{a}")
def hello(request, a: str, b: Annotated[str, Depends(dependency)]):
    return {"message": f"Hello {a} {b} !"}
>>>>>>> 1521c637


@app.get("/products")
def list_products(
    request, product_svc: Annotated[Dict, Depends(product_service)], _: Annotated[None, Depends(request_logger)]
):
    # In a real application, we would query the database
    products = [
        {"id": 1, "name": "Product 1", "price": 29.99},
        {"id": 2, "name": "Product 2", "price": 49.99},
    ]
    return {"products": products, "service_info": product_svc}


@app.get("/orders")
def list_orders(
    request, order_svc: Annotated[Dict, Depends(order_service)], conn: Annotated[Dict, Depends(db_connection)]
):
    # In a real application, we would query the database using the connection
    print(f"Using connection {conn} to fetch orders")
    orders = [
        {"id": 1, "user_id": order_svc["user_id"], "status": "pending", "amount": 79.98},
    ]
    return {"orders": orders, "service_info": order_svc}


@app.post("/orders")
def create_order(
    request,
    product_id: int,
    quantity: int,
    order_svc: Annotated[Dict, Depends(order_service)],
    tx: Annotated[Dict, Depends(transaction)],
):
    # This example uses the transaction yield dependency
    print(f"Creating order with transaction {tx}")

    # In a real implementation, we would use the transaction to create the order
    return {
        "message": f"Order created for product {product_id}, quantity {quantity}",
        "user_id": order_svc["user_id"],
        "service_info": order_svc,
        "transaction_id": id(tx),
    }


@app.post("/advanced-order")
def advanced_order(
    request,
    product_id: int,
    quantity: int,
    user_id: int,
    tx: Annotated[Dict, Depends(transaction)],
    _: Annotated[None, Depends(request_logger)],
    order_svc: Annotated[Dict, Depends(order_service)],
):
    """
    Advanced endpoint demonstrating multiple yield dependencies.
    Shows how yield dependencies handle both setup and teardown automatically.

    The dependencies will execute in this order:
    1. request_logger setup runs (prints "Request started")
    2. db_connection setup runs (from transaction dependency)
    3. transaction setup runs (begins transaction)
    4. This function body executes
    5. transaction teardown runs (commits or rolls back)
    6. db_connection teardown runs (closes connection)
    7. request_logger teardown runs (prints "Request completed")
    """
    # Simulate some operation that might fail
    if quantity <= 0:
        # This will trigger transaction rollback in the exception handler
        raise ValueError("Quantity must be positive")

    # Simulate creating an order
    print(f"Creating advanced order with transaction {tx}")

    # Return a response with all dependency info
    return {
        "message": f"Advanced order created for product {product_id}, quantity {quantity}, user {user_id}",
        "transaction_info": tx,
        "service_info": order_svc,
    }


# Register all models with CRUD operations
app.crud(cast(BaseModel, User))
app.crud(cast(BaseModel, Product))
app.crud(cast(BaseModel, Order))
app.crud(cast(BaseModel, OrderItem))

# More yield dependency examples


T = TypeVar("T")


class CacheManager:
    """Simulates a cache manager for demonstration purposes"""

    _instance = None

    @classmethod
    def get_instance(cls) -> "CacheManager":
        if cls._instance is None:
            cls._instance = CacheManager()
        return cls._instance

    def __init__(self) -> None:
        self.cache: Dict[str, Any] = {}
        print("Cache manager initialized")

    def get(self, key: str) -> Any:
        """Get a value from the cache, return None if not found"""
        if key in self.cache:
            print(f"Cache hit for {key}")
            return self.cache[key]
        print(f"Cache miss for {key}")
        return None

    def set(self, key: str, value: Any, ttl: int = 60) -> None:
        """Set a value in the cache with an optional TTL"""
        print(f"Setting cache for {key} with TTL {ttl}s")
        self.cache[key] = value
        # In a real implementation, we would handle TTL expiration

    def invalidate(self, key: str) -> None:
        """Remove a value from the cache"""
        if key in self.cache:
            print(f"Invalidating cache for {key}")
            del self.cache[key]

    def close(self) -> None:
        """Close the cache manager and clean up resources"""
        print("Closing cache manager")
        # In real implementation, might flush pending writes, etc.


def cache_dependency() -> Generator[CacheManager, None, None]:
    """
    Yield dependency that provides a cache manager.
    The cache manager is a singleton, so it's reused across requests.
    """
    # Get or create the cache manager singleton
    cache_manager = CacheManager.get_instance()
    try:
        yield cache_manager
    finally:
        # We don't close the cache manager here since it's a singleton
        # and should live for the lifetime of the application
        pass


def cached_products(cache: Annotated[CacheManager, Depends(cache_dependency)]) -> Generator[List[Dict], None, None]:
    """
    A yield dependency that caches product data.
    Shows how to combine yield dependencies with caching patterns.
    """
    cache_key = "products_list"
    cached_data = cache.get(cache_key)

    # Initialize products with proper typing
    products: List[Dict] = []

    if cached_data is not None:
        # Type checking - ensure cached_data is a list of dictionaries
        if isinstance(cached_data, list):
            products = cached_data

    if not products:
        # Simulate fetching from database
        print("Fetching products from database...")
        time.sleep(0.1)  # Simulate database query
        products = [
            {"id": 1, "name": "Cached Product 1", "price": 29.99},
            {"id": 2, "name": "Cached Product 2", "price": 49.99},
            {"id": 3, "name": "Cached Product 3", "price": 39.99},
        ]
        # Cache the result
        cache.set(cache_key, products)

    try:
        yield products
    finally:
        # No cleanup needed here, but we could invalidate the cache in some cases
        # For example, if we detect that the data has changed
        pass


# New endpoints that use the cache dependencies


@app.get("/cached-products")
def get_cached_products(
    request, products: Annotated[List[Dict], Depends(cached_products)], _: Annotated[None, Depends(request_logger)]
):
    """Endpoint that uses cached products"""
    return {"products": products, "source": "possibly-cached"}


@app.post("/invalidate-cache")
def invalidate_product_cache(request, cache: Annotated[CacheManager, Depends(cache_dependency)]):
    """Endpoint to invalidate the product cache"""
    cache.invalidate("products_list")
    return {"message": "Product cache invalidated"}


# Simple API key authentication


class AuthError(Exception):
    """Raised when authentication fails"""

    pass


# Simple in-memory API key store
API_KEYS = {
    "api-key-1": {"user_id": 1, "role": "admin"},
    "api-key-2": {"user_id": 2, "role": "user"},
    "api-key-3": {"user_id": 3, "role": "readonly"},
}


def get_api_key(request) -> Optional[str]:
    """Extract API key from request headers"""
    # In a real application, extract from Authorization or X-API-Key header
    # For demo purposes, we'll simulate this

    # Simulated header extraction
    headers = getattr(request, "headers", {})

    # Try to get from X-API-Key header first, then Authorization
    api_key = headers.get("X-API-Key")
    if not api_key and "Authorization" in headers:
        auth_header = headers.get("Authorization", "")
        # Handle "Bearer <token>" format
        if auth_header.startswith("Bearer "):
            api_key = auth_header[7:].strip()
        else:
            api_key = auth_header.strip()

    return api_key


def validate_api_key(api_key: Optional[str]) -> Dict:
    """Validate the API key and return user info"""
    if not api_key or api_key not in API_KEYS:
        raise AuthError("Invalid or missing API key")

    return API_KEYS[api_key]


def api_key_auth(request) -> Generator[Dict, None, None]:
    """
    Simple yield dependency for API key authentication.
    Extracts the API key from request headers and validates it.
    """
    # Extract API key from request
    api_key = get_api_key(request)

    print(f"Authenticating with API key: {'*' * (len(api_key) - 4) + api_key[-4:] if api_key else None}")

    try:
        # Validate API key
        user_info = validate_api_key(api_key)
        print(f"API key valid for user {user_info['user_id']}")

        # Yield user info to the route handler
        yield user_info
    except AuthError as e:
        print(f"API key authentication failed: {e}")
        raise
    finally:
        # Any cleanup operations would go here
        print("API authentication context cleaned up")


def require_role(required_role: str):
    """
    Factory function that creates a dependency requiring a specific role.
    Uses the api_key_auth dependency.
    """

    def role_checker(user_info: Annotated[Dict, Depends(api_key_auth)]) -> Generator[Dict, None, None]:
        user_role = user_info.get("role")
        print(f"Checking if user role '{user_role}' matches required role '{required_role}'")

        # Simple role checking
        if required_role == "admin" and user_role != "admin":
            raise AuthError("Admin role required")
        elif required_role == "user" and user_role not in ["admin", "user"]:
            raise AuthError("User or admin role required")

        print(f"Role check passed for '{required_role}'")
        yield user_info

    return role_checker


# Example protected routes


@app.get("/api/simple/me")
def get_user_profile(user_info: Annotated[Dict, Depends(api_key_auth)]):
    """Get information about the current authenticated user"""
    return {"user_id": user_info["user_id"], "role": user_info["role"], "authenticated": True}


@app.get("/api/simple/admin")
def admin_only(user_info: Annotated[Dict, Depends(require_role("admin"))]):
    """Admin-only endpoint"""
    return {"message": "You have access to admin resources", "user_id": user_info["user_id"]}


@app.get("/api/simple/data")
def get_data(user_info: Annotated[Dict, Depends(require_role("user"))]):
    """Requires at least user role"""
    return {
        "message": "Here is your data",
        "user_id": user_info["user_id"],
        "data": [{"id": 1, "name": "Item 1"}, {"id": 2, "name": "Item 2"}],
    }


# Demonstrate how to use it in an existing route with other dependencies
@app.post("/api/simple/items")
def create_item(
    request,
    name: str,
    user_info: Annotated[Dict, Depends(require_role("user"))],
):
    """Create a new item (requires user role)"""
    return {"message": f"Item '{name}' created", "created_by": user_info["user_id"]}


# Request-aware dependency
def get_query_params(request):
    """Dependency that accesses the request object"""
    return request.GET


# You can use it in another dependency
def get_user_id(params=Depends(get_query_params)):
    return params


# Or directly in your endpoint
@app.get("/some-endpoint")
def endpoint(request, user_id: Annotated[str, Depends(get_user_id)]):
    return {"user_id": user_id}
<|MERGE_RESOLUTION|>--- conflicted
+++ resolved
@@ -1,465 +1,15 @@
-import hmac
-import secrets
-import time
-from datetime import datetime, timedelta
-from typing import Annotated, Any, Dict, Generator, List, Optional, Set, TypeVar, cast
+from typing import Annotated
 
-<<<<<<< HEAD
 from django.contrib import admin
-from fast_depends import Depends
 
-from admin import ProductAdmin, UserAdmin
-from models import Order, OrderItem, Product, User
-from unchained import Unchained
-from unchained.models.base import BaseModel
-=======
-from models import User
+from admin import UserAdmin, ProductAdmin
+from models import User, Product
 from unchained import Depends, Unchained
->>>>>>> 1521c637
 
 app = Unchained()
 
 admin.site.register(User, UserAdmin)
 admin.site.register(Product, ProductAdmin)
-
-# Security dependencies
-
-
-class AuthenticationError(Exception):
-    """Raised when authentication fails"""
-
-    pass
-
-
-class AuthorizationError(Exception):
-    """Raised when authorization fails"""
-
-    pass
-
-
-class RateLimitExceededError(Exception):
-    """Raised when rate limit is exceeded"""
-
-    pass
-
-
-class SecurityContext:
-    """Holds security-related information for the current request"""
-
-    _instance = None
-
-    @classmethod
-    def get_instance(cls) -> "SecurityContext":
-        if cls._instance is None:
-            cls._instance = SecurityContext()
-        return cls._instance
-
-    def __init__(self) -> None:
-        self.tokens: Dict[str, Dict] = {}  # Token storage
-        self.rate_limits: Dict[str, Dict] = {}  # Rate limit storage
-        self.csrf_tokens: Dict[str, str] = {}  # CSRF token storage
-        self.api_keys: Dict[str, Dict[str, Any]] = {}  # API key storage
-        print("Security context initialized")
-
-        # Add some demo API keys
-        self._initialize_demo_api_keys()
-
-    def _initialize_demo_api_keys(self) -> None:
-        """Initialize demo API keys for testing"""
-        self.register_api_key("demo-key-1", user_id=1, permissions=["read", "write"], rate_limit=100)
-        self.register_api_key("demo-key-2", user_id=2, permissions=["read"], rate_limit=50)
-        self.register_api_key("admin-key", user_id=3, permissions=["read", "write", "admin"], rate_limit=1000)
-
-    def register_api_key(self, api_key: str, user_id: int, permissions: List[str], rate_limit: int = 60) -> None:
-        """Register a new API key"""
-        self.api_keys[api_key] = {
-            "user_id": user_id,
-            "permissions": permissions,
-            "rate_limit": rate_limit,
-            "created_at": datetime.now(),
-        }
-        print(f"API key registered for user {user_id}")
-
-    def validate_api_key(self, api_key: str) -> Dict[str, Any]:
-        """Validate an API key and return its metadata"""
-        if not api_key or api_key not in self.api_keys:
-            raise AuthenticationError("Invalid API key")
-
-        return self.api_keys[api_key]
-
-    def create_token(self, user_id: int, expires_in: int = 3600) -> str:
-        """Create an authentication token for a user"""
-        token = secrets.token_hex(32)
-        expires_at = datetime.now() + timedelta(seconds=expires_in)
-        self.tokens[token] = {
-            "user_id": user_id,
-            "expires_at": expires_at,
-            "scopes": ["read", "write"],  # Default scopes
-        }
-        return token
-
-    def validate_token(self, token: str) -> Dict:
-        """Validate an authentication token"""
-        if token not in self.tokens:
-            raise AuthenticationError("Invalid token")
-
-        token_data = self.tokens[token]
-        if datetime.now() > token_data["expires_at"]:
-            del self.tokens[token]
-            raise AuthenticationError("Token expired")
-
-        return token_data
-
-    def check_rate_limit(self, key: str, limit: int, window: int) -> None:
-        """Check if a rate limit has been exceeded"""
-        now = time.time()
-        if key not in self.rate_limits:
-            self.rate_limits[key] = {"count": 1, "window_start": now}
-            return
-
-        rate_limit = self.rate_limits[key]
-        window_elapsed = now - rate_limit["window_start"]
-
-        if window_elapsed > window:
-            # Reset window
-            rate_limit["count"] = 1
-            rate_limit["window_start"] = now
-        else:
-            # Increment count
-            rate_limit["count"] += 1
-
-            if rate_limit["count"] > limit:
-                raise RateLimitExceededError(f"Rate limit exceeded: {limit} requests per {window} seconds")
-
-    def generate_csrf_token(self, session_id: str) -> str:
-        """Generate a CSRF token for a session"""
-        csrf_token = secrets.token_hex(16)
-        self.csrf_tokens[session_id] = csrf_token
-        return csrf_token
-
-    def validate_csrf_token(self, session_id: str, token: str) -> bool:
-        """Validate a CSRF token"""
-        if session_id not in self.csrf_tokens:
-            return False
-
-        expected_token = self.csrf_tokens[session_id]
-        return hmac.compare_digest(expected_token, token)
-
-
-def security_context() -> Generator[SecurityContext, None, None]:
-    """
-    Yield dependency that provides the security context.
-    The security context is a singleton.
-    """
-    context = SecurityContext.get_instance()
-    try:
-        yield context
-    finally:
-        pass  # Singleton, no cleanup needed
-
-
-def authenticate_api_key(
-    security: Annotated[SecurityContext, Depends(security_context)],
-    api_key: Optional[str] = None,  # In a real app, this would come from the request header
-) -> Generator[Dict[str, Any], None, None]:
-    """
-    Yield dependency that authenticates a request based on an API key in the header.
-    Raises AuthenticationError if authentication fails.
-
-    In a real application, the API key would be extracted from the request headers:
-    api_key = request.headers.get('X-API-Key') or request.headers.get('Authorization')
-    """
-    if api_key is None:
-        raise AuthenticationError("API key is required")
-
-    print(f"Authenticating API key: {api_key[:4]}...{api_key[-4:] if len(api_key) > 8 else ''}")
-
-    try:
-        # Validate the API key
-        api_key_data = security.validate_api_key(api_key)
-        user_id = api_key_data["user_id"]
-        print(f"API key authentication successful for user {user_id}")
-
-        try:
-            yield api_key_data
-        finally:
-            # Any cleanup after the request
-            print("API key authentication context cleaned up")
-    except AuthenticationError as e:
-        print(f"API key authentication failed: {e}")
-        raise
-
-
-def check_api_key_permission(
-    api_key_data: Annotated[Dict[str, Any], Depends(authenticate_api_key)], required_permission: str = "read"
-) -> Generator[Dict[str, Any], None, None]:
-    """
-    Yield dependency that checks if the API key has the required permission.
-    Depends on the authenticate_api_key dependency.
-    Raises AuthorizationError if authorization fails.
-    """
-    permissions = api_key_data["permissions"]
-    user_id = api_key_data["user_id"]
-    print(f"Checking permission '{required_permission}' for user {user_id} with permissions {permissions}")
-
-    if required_permission not in permissions:
-        raise AuthorizationError(f"API key does not have permission: {required_permission}")
-
-    print(f"Permission check successful for '{required_permission}'")
-
-    try:
-        yield api_key_data
-    finally:
-        print("API key permission check context cleaned up")
-
-
-def api_rate_limit(
-    security: Annotated[SecurityContext, Depends(security_context)],
-    api_key_data: Annotated[Dict[str, Any], Depends(authenticate_api_key)],
-) -> Generator[None, None, None]:
-    """
-    Yield dependency that implements rate limiting for API keys.
-    Uses the rate limit defined in the API key data.
-    Raises RateLimitExceededError if rate limit is exceeded.
-    """
-    user_id = api_key_data["user_id"]
-    rate_limit_key = f"api_key:{user_id}"
-    limit = api_key_data.get("rate_limit", 60)  # Default to 60 requests per minute
-
-    print(f"Checking API rate limit for {rate_limit_key}, limit: {limit} per minute")
-
-    try:
-        # Check if rate limit exceeded (60 seconds window)
-        security.check_rate_limit(rate_limit_key, limit, 60)
-        print(f"API rate limit check passed for {rate_limit_key}")
-
-        yield
-    finally:
-        print("API rate limit context cleaned up")
-
-
-# API-key protected endpoints
-@app.get("/api/products")
-def api_products(
-    request,
-    _rate_limit: Annotated[None, Depends(api_rate_limit)],
-    api_key_data: Annotated[Dict[str, Any], Depends(check_api_key_permission)],
-):
-    """API endpoint that requires an API key with read permission"""
-    products = [
-        {"id": 1, "name": "API Product 1", "price": 29.99},
-        {"id": 2, "name": "API Product 2", "price": 49.99},
-    ]
-    return {"products": products, "user_id": api_key_data["user_id"], "permissions": api_key_data["permissions"]}
-
-
-@app.post("/api/products")
-def create_product(
-    request,
-    name: str,
-    price: float,
-    description: str = "",
-    api_key_data: Annotated[Dict[str, Any], Depends(check_api_key_permission)] = None,
-    _rate_limit: Annotated[None, Depends(api_rate_limit)] = None,
-):
-    """API endpoint that requires an API key with write permission"""
-    # Check for write permission
-    if "write" not in api_key_data["permissions"]:
-        raise AuthorizationError("API key does not have write permission")
-
-    # In a real implementation, we would create the product in the database
-    return {
-        "message": f"Product created: {name}, ${price}",
-        "user_id": api_key_data["user_id"],
-        "permissions": api_key_data["permissions"],
-    }
-
-
-@app.get("/api/admin/users")
-def list_users(
-    request,
-    _rate_limit: Annotated[None, Depends(api_rate_limit)],
-    api_key_data: Annotated[Dict[str, Any], Depends(check_api_key_permission)],
-):
-    """Admin API endpoint that requires an API key with admin permission"""
-    # Check for admin permission
-    if "admin" not in api_key_data["permissions"]:
-        raise AuthorizationError("API key does not have admin permission")
-
-    # In a real implementation, we would fetch users from the database
-    users = [
-        {"id": 1, "name": "User 1", "email": "user1@example.com"},
-        {"id": 2, "name": "User 2", "email": "user2@example.com"},
-    ]
-
-    return {"users": users, "admin_user_id": api_key_data["user_id"]}
-
-
-@app.get("/api/headers-demo")
-def headers_demo(
-    request,
-):
-    """Demo endpoint that extracts and displays the API key from headers"""
-    # In a real application, you would extract the API key like this:
-    # Note: This is just an example showing how to extract headers
-    headers = request.headers
-    api_key = headers.get("X-API-Key") or headers.get("Authorization")
-
-    # For demo purposes only - don't echo API keys in real applications!
-    return {
-        "message": "Headers processed",
-        "api_key_present": api_key is not None,
-        "api_key_preview": f"{api_key[:4]}...{api_key[-4:]}" if api_key and len(api_key) > 8 else None,
-    }
-
-
-# Other security dependencies
-def authenticate(
-    security: Annotated[SecurityContext, Depends(security_context)],
-    token: str = "dummy-token",  # In a real app, this would come from the request
-) -> Generator[Dict, None, None]:
-    """
-    Yield dependency that authenticates a user based on a token.
-    Raises AuthenticationError if authentication fails.
-    """
-    print(f"Authenticating token: {token}")
-
-    try:
-        # For demo purposes, create a token if it doesn't exist
-        if token == "dummy-token" and token not in security.tokens:
-            print("Creating dummy token for demo purposes")
-            security.create_token(user_id=1)
-
-        # Validate the token
-        user_data = security.validate_token(token)
-        print(f"Authentication successful for user {user_data['user_id']}")
-
-        try:
-            yield user_data
-        finally:
-            # Any cleanup after the request (token refresh, logging, etc.)
-            print("Authentication context cleaned up")
-    except AuthenticationError as e:
-        print(f"Authentication failed: {e}")
-        raise
-
-
-def authorize(
-    auth_data: Annotated[Dict, Depends(authenticate)], required_scopes: Set[str] = {"read"}
-) -> Generator[Dict, None, None]:
-    """
-    Yield dependency that checks if the authenticated user has the required scopes.
-    Depends on the authenticate dependency.
-    Raises AuthorizationError if authorization fails.
-    """
-    user_scopes = set(auth_data["scopes"])
-    print(f"Authorizing user {auth_data['user_id']} with scopes {user_scopes}")
-
-    if not required_scopes.issubset(user_scopes):
-        missing_scopes = required_scopes - user_scopes
-        raise AuthorizationError(f"Missing required scopes: {missing_scopes}")
-
-    print(f"Authorization successful for scopes {required_scopes}")
-
-    try:
-        yield auth_data
-    finally:
-        print("Authorization context cleaned up")
-
-
-def rate_limit(
-    security: Annotated[SecurityContext, Depends(security_context)],
-    auth_data: Annotated[Dict, Depends(authenticate)],
-    requests_per_minute: int = 60,
-) -> Generator[None, None, None]:
-    """
-    Yield dependency that implements rate limiting.
-    Depends on the authenticate dependency to identify the user.
-    Raises RateLimitExceededError if rate limit is exceeded.
-    """
-    user_id = auth_data["user_id"]
-    rate_limit_key = f"user:{user_id}"
-    print(f"Checking rate limit for {rate_limit_key}")
-
-    try:
-        # Check if rate limit exceeded (60 seconds window)
-        security.check_rate_limit(rate_limit_key, requests_per_minute, 60)
-        print(f"Rate limit check passed for {rate_limit_key}")
-
-        yield
-    finally:
-        print("Rate limit context cleaned up")
-
-
-def csrf_protection(
-    security: Annotated[SecurityContext, Depends(security_context)],
-    auth_data: Annotated[Dict, Depends(authenticate)],
-    csrf_token: Optional[str] = None,  # In a real app, this would come from the request
-) -> Generator[str, None, None]:
-    """
-    Yield dependency that implements CSRF protection.
-    Generates a CSRF token or validates an existing one.
-    """
-    user_id = auth_data["user_id"]
-    session_id = f"session:{user_id}"
-
-    if csrf_token is None:
-        # Generate a new CSRF token
-        token = security.generate_csrf_token(session_id)
-        print(f"Generated new CSRF token for {session_id}")
-    else:
-        # Validate the provided CSRF token
-        is_valid = security.validate_csrf_token(session_id, csrf_token)
-        if not is_valid:
-            raise AuthenticationError("Invalid CSRF token")
-        token = csrf_token
-        print(f"CSRF token validated for {session_id}")
-
-    try:
-        yield token
-    finally:
-        print("CSRF protection context cleaned up")
-
-
-# Secure endpoint examples
-@app.get("/secure/products")
-def secure_products(
-    request,
-    _: Annotated[None, Depends(rate_limit)],
-    auth_data: Annotated[Dict, Depends(authorize)],
-):
-    """Secure endpoint that requires authentication, authorization, and respects rate limits"""
-    products = [
-        {"id": 1, "name": "Secure Product 1", "price": 29.99},
-        {"id": 2, "name": "Secure Product 2", "price": 49.99},
-    ]
-    return {"products": products, "user_id": auth_data["user_id"], "scopes": auth_data["scopes"]}
-
-
-@app.post("/secure/orders")
-def secure_create_order(
-    request,
-    product_id: int,
-    quantity: int,
-    auth_data: Annotated[Dict, Depends(authorize)] = None,
-    _rate_limit: Annotated[None, Depends(rate_limit)] = None,
-    csrf_token: Annotated[str, Depends(csrf_protection)] = None,
-):
-    """
-    Secure endpoint for creating orders.
-    Requires authentication, authorization, rate limiting, CSRF protection, and uses transactions.
-    """
-    if quantity <= 0:
-        raise ValueError("Quantity must be positive")
-
-    # In a real implementation, we would create the order in the database
-    return {
-        "message": f"Secure order created for product {product_id}, quantity {quantity}",
-        "user_id": auth_data["user_id"],
-        "csrf_token": csrf_token,
-    }
-
-
 def other_dependency() -> str:
     return "world"
 
@@ -468,440 +18,9 @@
     return other_dependency
 
 
-<<<<<<< HEAD
-# Yield dependency examples
-
-
-def db_connection() -> Generator[Dict, None, None]:
-    """
-    Yield dependency that creates a database connection,
-    yields it, and then closes it after the request is complete.
-    """
-    print("Opening database connection")
-    connection = {"connection": "db_connection_object"}
-
-    try:
-        yield connection
-    finally:
-        # This code runs after the route function completes
-        print("Closing database connection")
-
-
-def request_logger() -> Generator[None, None, None]:
-    """
-    Yield dependency for logging request lifecycle events.
-    Logs start and end of request processing.
-    """
-    print("Request started")
-
-    try:
-        yield
-    finally:
-        print("Request completed")
-
-
-def transaction(connection: Annotated[Dict, Depends(db_connection)]) -> Generator[Dict, None, None]:
-    """
-    Nested yield dependency that manages a database transaction.
-    Depends on the db_connection dependency.
-    """
-    print(f"Beginning transaction with connection {connection}")
-    # In real implementation, would begin transaction on the connection
-    transaction_obj = {"transaction": "tx_object", "connection": connection}
-
-    try:
-        yield transaction_obj
-        print("Committing transaction")
-        # Would commit transaction here
-    except Exception as e:
-        print(f"Rolling back transaction due to error: {e}")
-        # Would rollback here
-        raise
-    finally:
-        print("Transaction finished")
-
-
-# More complex dependencies
-def get_current_user() -> User:
-    # In a real application, this would get the user from the request
-    # For demo purposes, creating a mock user
-    return User(id=1, name="John Doe", email="john@example.com", password="hashed_password")
-
-
-def product_service(current_user: Annotated[User, Depends(get_current_user)]) -> Dict:
-    # A service that depends on the current user
-    return {"user_id": current_user.id, "user_name": current_user.name, "service_name": "ProductService"}
-
-
-def order_service(
-    product_svc: Annotated[Dict, Depends(product_service)], current_user: Annotated[User, Depends(get_current_user)]
-) -> Dict:
-    # Nested dependency - order service depends on product service and current user
-    return {"product_service": product_svc, "user_id": current_user.id, "service_name": "OrderService"}
-
-
-# Define your endpoints
-@app.get("/hello")
-def hello(request, a: Annotated[str, Depends(dependency)]):
-    return {"message": f"Hello {a}!"}
-
-
-@app.get("/add/{a}/{b}")
-def add(request, a: int, b: int, c: Annotated[str, Depends(dependency)]):
-    return {"result": a + b, "c": c}
-=======
 @app.get("/hello/{a}")
 def hello(request, a: str, b: Annotated[str, Depends(dependency)]):
     return {"message": f"Hello {a} {b} !"}
->>>>>>> 1521c637
 
 
-@app.get("/products")
-def list_products(
-    request, product_svc: Annotated[Dict, Depends(product_service)], _: Annotated[None, Depends(request_logger)]
-):
-    # In a real application, we would query the database
-    products = [
-        {"id": 1, "name": "Product 1", "price": 29.99},
-        {"id": 2, "name": "Product 2", "price": 49.99},
-    ]
-    return {"products": products, "service_info": product_svc}
-
-
-@app.get("/orders")
-def list_orders(
-    request, order_svc: Annotated[Dict, Depends(order_service)], conn: Annotated[Dict, Depends(db_connection)]
-):
-    # In a real application, we would query the database using the connection
-    print(f"Using connection {conn} to fetch orders")
-    orders = [
-        {"id": 1, "user_id": order_svc["user_id"], "status": "pending", "amount": 79.98},
-    ]
-    return {"orders": orders, "service_info": order_svc}
-
-
-@app.post("/orders")
-def create_order(
-    request,
-    product_id: int,
-    quantity: int,
-    order_svc: Annotated[Dict, Depends(order_service)],
-    tx: Annotated[Dict, Depends(transaction)],
-):
-    # This example uses the transaction yield dependency
-    print(f"Creating order with transaction {tx}")
-
-    # In a real implementation, we would use the transaction to create the order
-    return {
-        "message": f"Order created for product {product_id}, quantity {quantity}",
-        "user_id": order_svc["user_id"],
-        "service_info": order_svc,
-        "transaction_id": id(tx),
-    }
-
-
-@app.post("/advanced-order")
-def advanced_order(
-    request,
-    product_id: int,
-    quantity: int,
-    user_id: int,
-    tx: Annotated[Dict, Depends(transaction)],
-    _: Annotated[None, Depends(request_logger)],
-    order_svc: Annotated[Dict, Depends(order_service)],
-):
-    """
-    Advanced endpoint demonstrating multiple yield dependencies.
-    Shows how yield dependencies handle both setup and teardown automatically.
-
-    The dependencies will execute in this order:
-    1. request_logger setup runs (prints "Request started")
-    2. db_connection setup runs (from transaction dependency)
-    3. transaction setup runs (begins transaction)
-    4. This function body executes
-    5. transaction teardown runs (commits or rolls back)
-    6. db_connection teardown runs (closes connection)
-    7. request_logger teardown runs (prints "Request completed")
-    """
-    # Simulate some operation that might fail
-    if quantity <= 0:
-        # This will trigger transaction rollback in the exception handler
-        raise ValueError("Quantity must be positive")
-
-    # Simulate creating an order
-    print(f"Creating advanced order with transaction {tx}")
-
-    # Return a response with all dependency info
-    return {
-        "message": f"Advanced order created for product {product_id}, quantity {quantity}, user {user_id}",
-        "transaction_info": tx,
-        "service_info": order_svc,
-    }
-
-
-# Register all models with CRUD operations
-app.crud(cast(BaseModel, User))
-app.crud(cast(BaseModel, Product))
-app.crud(cast(BaseModel, Order))
-app.crud(cast(BaseModel, OrderItem))
-
-# More yield dependency examples
-
-
-T = TypeVar("T")
-
-
-class CacheManager:
-    """Simulates a cache manager for demonstration purposes"""
-
-    _instance = None
-
-    @classmethod
-    def get_instance(cls) -> "CacheManager":
-        if cls._instance is None:
-            cls._instance = CacheManager()
-        return cls._instance
-
-    def __init__(self) -> None:
-        self.cache: Dict[str, Any] = {}
-        print("Cache manager initialized")
-
-    def get(self, key: str) -> Any:
-        """Get a value from the cache, return None if not found"""
-        if key in self.cache:
-            print(f"Cache hit for {key}")
-            return self.cache[key]
-        print(f"Cache miss for {key}")
-        return None
-
-    def set(self, key: str, value: Any, ttl: int = 60) -> None:
-        """Set a value in the cache with an optional TTL"""
-        print(f"Setting cache for {key} with TTL {ttl}s")
-        self.cache[key] = value
-        # In a real implementation, we would handle TTL expiration
-
-    def invalidate(self, key: str) -> None:
-        """Remove a value from the cache"""
-        if key in self.cache:
-            print(f"Invalidating cache for {key}")
-            del self.cache[key]
-
-    def close(self) -> None:
-        """Close the cache manager and clean up resources"""
-        print("Closing cache manager")
-        # In real implementation, might flush pending writes, etc.
-
-
-def cache_dependency() -> Generator[CacheManager, None, None]:
-    """
-    Yield dependency that provides a cache manager.
-    The cache manager is a singleton, so it's reused across requests.
-    """
-    # Get or create the cache manager singleton
-    cache_manager = CacheManager.get_instance()
-    try:
-        yield cache_manager
-    finally:
-        # We don't close the cache manager here since it's a singleton
-        # and should live for the lifetime of the application
-        pass
-
-
-def cached_products(cache: Annotated[CacheManager, Depends(cache_dependency)]) -> Generator[List[Dict], None, None]:
-    """
-    A yield dependency that caches product data.
-    Shows how to combine yield dependencies with caching patterns.
-    """
-    cache_key = "products_list"
-    cached_data = cache.get(cache_key)
-
-    # Initialize products with proper typing
-    products: List[Dict] = []
-
-    if cached_data is not None:
-        # Type checking - ensure cached_data is a list of dictionaries
-        if isinstance(cached_data, list):
-            products = cached_data
-
-    if not products:
-        # Simulate fetching from database
-        print("Fetching products from database...")
-        time.sleep(0.1)  # Simulate database query
-        products = [
-            {"id": 1, "name": "Cached Product 1", "price": 29.99},
-            {"id": 2, "name": "Cached Product 2", "price": 49.99},
-            {"id": 3, "name": "Cached Product 3", "price": 39.99},
-        ]
-        # Cache the result
-        cache.set(cache_key, products)
-
-    try:
-        yield products
-    finally:
-        # No cleanup needed here, but we could invalidate the cache in some cases
-        # For example, if we detect that the data has changed
-        pass
-
-
-# New endpoints that use the cache dependencies
-
-
-@app.get("/cached-products")
-def get_cached_products(
-    request, products: Annotated[List[Dict], Depends(cached_products)], _: Annotated[None, Depends(request_logger)]
-):
-    """Endpoint that uses cached products"""
-    return {"products": products, "source": "possibly-cached"}
-
-
-@app.post("/invalidate-cache")
-def invalidate_product_cache(request, cache: Annotated[CacheManager, Depends(cache_dependency)]):
-    """Endpoint to invalidate the product cache"""
-    cache.invalidate("products_list")
-    return {"message": "Product cache invalidated"}
-
-
-# Simple API key authentication
-
-
-class AuthError(Exception):
-    """Raised when authentication fails"""
-
-    pass
-
-
-# Simple in-memory API key store
-API_KEYS = {
-    "api-key-1": {"user_id": 1, "role": "admin"},
-    "api-key-2": {"user_id": 2, "role": "user"},
-    "api-key-3": {"user_id": 3, "role": "readonly"},
-}
-
-
-def get_api_key(request) -> Optional[str]:
-    """Extract API key from request headers"""
-    # In a real application, extract from Authorization or X-API-Key header
-    # For demo purposes, we'll simulate this
-
-    # Simulated header extraction
-    headers = getattr(request, "headers", {})
-
-    # Try to get from X-API-Key header first, then Authorization
-    api_key = headers.get("X-API-Key")
-    if not api_key and "Authorization" in headers:
-        auth_header = headers.get("Authorization", "")
-        # Handle "Bearer <token>" format
-        if auth_header.startswith("Bearer "):
-            api_key = auth_header[7:].strip()
-        else:
-            api_key = auth_header.strip()
-
-    return api_key
-
-
-def validate_api_key(api_key: Optional[str]) -> Dict:
-    """Validate the API key and return user info"""
-    if not api_key or api_key not in API_KEYS:
-        raise AuthError("Invalid or missing API key")
-
-    return API_KEYS[api_key]
-
-
-def api_key_auth(request) -> Generator[Dict, None, None]:
-    """
-    Simple yield dependency for API key authentication.
-    Extracts the API key from request headers and validates it.
-    """
-    # Extract API key from request
-    api_key = get_api_key(request)
-
-    print(f"Authenticating with API key: {'*' * (len(api_key) - 4) + api_key[-4:] if api_key else None}")
-
-    try:
-        # Validate API key
-        user_info = validate_api_key(api_key)
-        print(f"API key valid for user {user_info['user_id']}")
-
-        # Yield user info to the route handler
-        yield user_info
-    except AuthError as e:
-        print(f"API key authentication failed: {e}")
-        raise
-    finally:
-        # Any cleanup operations would go here
-        print("API authentication context cleaned up")
-
-
-def require_role(required_role: str):
-    """
-    Factory function that creates a dependency requiring a specific role.
-    Uses the api_key_auth dependency.
-    """
-
-    def role_checker(user_info: Annotated[Dict, Depends(api_key_auth)]) -> Generator[Dict, None, None]:
-        user_role = user_info.get("role")
-        print(f"Checking if user role '{user_role}' matches required role '{required_role}'")
-
-        # Simple role checking
-        if required_role == "admin" and user_role != "admin":
-            raise AuthError("Admin role required")
-        elif required_role == "user" and user_role not in ["admin", "user"]:
-            raise AuthError("User or admin role required")
-
-        print(f"Role check passed for '{required_role}'")
-        yield user_info
-
-    return role_checker
-
-
-# Example protected routes
-
-
-@app.get("/api/simple/me")
-def get_user_profile(user_info: Annotated[Dict, Depends(api_key_auth)]):
-    """Get information about the current authenticated user"""
-    return {"user_id": user_info["user_id"], "role": user_info["role"], "authenticated": True}
-
-
-@app.get("/api/simple/admin")
-def admin_only(user_info: Annotated[Dict, Depends(require_role("admin"))]):
-    """Admin-only endpoint"""
-    return {"message": "You have access to admin resources", "user_id": user_info["user_id"]}
-
-
-@app.get("/api/simple/data")
-def get_data(user_info: Annotated[Dict, Depends(require_role("user"))]):
-    """Requires at least user role"""
-    return {
-        "message": "Here is your data",
-        "user_id": user_info["user_id"],
-        "data": [{"id": 1, "name": "Item 1"}, {"id": 2, "name": "Item 2"}],
-    }
-
-
-# Demonstrate how to use it in an existing route with other dependencies
-@app.post("/api/simple/items")
-def create_item(
-    request,
-    name: str,
-    user_info: Annotated[Dict, Depends(require_role("user"))],
-):
-    """Create a new item (requires user role)"""
-    return {"message": f"Item '{name}' created", "created_by": user_info["user_id"]}
-
-
-# Request-aware dependency
-def get_query_params(request):
-    """Dependency that accesses the request object"""
-    return request.GET
-
-
-# You can use it in another dependency
-def get_user_id(params=Depends(get_query_params)):
-    return params
-
-
-# Or directly in your endpoint
-@app.get("/some-endpoint")
-def endpoint(request, user_id: Annotated[str, Depends(get_user_id)]):
-    return {"user_id": user_id}
+app.crud(User)